--- conflicted
+++ resolved
@@ -244,10 +244,7 @@
             test_loss2, = exe.run(program=test_program,
                                   feed=feeder.feed(test_data),
                                   fetch_list=[loss])
-<<<<<<< HEAD
-=======
             self.assertAlmostEqual(test_loss1, test_loss2, delta=5e-3)
->>>>>>> 425a8821
             w_freeze = np.array(fluid.global_scope().find_var('conv2d_1.w_0')
                                 .get_tensor())
             # fail: -432.0 != -433.0, this is due to the calculation precision
