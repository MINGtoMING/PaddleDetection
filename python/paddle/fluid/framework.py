--- conflicted
+++ resolved
@@ -382,11 +382,8 @@
         'rnn_memory_helper_grad', 'conditional_block', 'while', 'send', 'recv',
         'listen_and_serv', 'parallel_do', 'save_combine', 'load_combine',
         'ncclInit', 'channel_create', 'channel_close', 'channel_send',
-<<<<<<< HEAD
         'channel_recv', 'select', 'checkpoint_notify'
-=======
-        'channel_recv', 'select', 'gen_nccl_id'
->>>>>>> d7345959
+        , 'gen_nccl_id'
     }
 
     def __init__(self,
