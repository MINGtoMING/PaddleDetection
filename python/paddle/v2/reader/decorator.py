--- conflicted
+++ resolved
@@ -14,11 +14,7 @@
 
 __all__ = [
     'map_readers', 'buffered', 'compose', 'chain', 'shuffle',
-<<<<<<< HEAD
-    'ComposeNotAligned', 'batched', 'firstn'
-=======
     'ComposeNotAligned', 'firstn'
->>>>>>> 5f2cbce4
 ]
 
 import itertools
@@ -218,28 +214,6 @@
     :rtype: callable
     """
 
-<<<<<<< HEAD
-    def batched_reader():
-        r = reader()
-        batch = []
-        for instance in r:
-            batch.append(instance)
-            if len(batch) == batch_size:
-                yield batch
-                batch = []
-        if batch:
-            yield batch
-
-    return batched_reader
-
-
-def firstn(reader, n):
-    """
-    Limit the max number of samples that reader could return.
-    """
-
-=======
->>>>>>> 5f2cbce4
     # TODO(yuyang18): Check if just drop the reader, could clean the opened
     # resource or not?
 
