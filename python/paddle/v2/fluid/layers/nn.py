--- conflicted
+++ resolved
@@ -58,11 +58,8 @@
     'warpctc',
     'sequence_reshape',
     'transpose',
-<<<<<<< HEAD
     'im2sequence',
-=======
     'nce',
->>>>>>> b4555028
 ]
 
 
