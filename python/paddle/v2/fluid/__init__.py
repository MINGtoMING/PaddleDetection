from __future__ import print_function
# import all class inside framework into fluid module
import framework
from framework import *
# import all class inside executor into fluid module
import executor
from executor import *

import io
import evaluator
import initializer
import layers
import nets
import optimizer
import backward
import regularizer
from param_attr import ParamAttr
from data_feeder import DataFeeder
from core import LoDTensor, CPUPlace, CUDAPlace
from distribute_transpiler import DistributeTranspiler
from distribute_transpiler_simple import SimpleDistributeTranspiler
import clip
from memory_optimization_transpiler import memory_optimize

Tensor = LoDTensor
__all__ = framework.__all__ + executor.__all__ + [
    'io', 'initializer', 'layers', 'nets', 'optimizer', 'backward',
    'regularizer', 'LoDTensor', 'CPUPlace', 'CUDAPlace', 'Tensor', 'ParamAttr'
<<<<<<< HEAD
    'DataFeeder', 'clip', 'SimpleDistributeTranspiler', 'DistributeTranspiler'
=======
    'DataFeeder', 'clip', 'DistributeTranspiler', 'memory_optimize'
>>>>>>> 04bfed66
]


def __bootstrap__():
    """
    Enable reading gflags from environment variables.

    Returns:
        None
    """
    import sys
    import core
    import os

    try:
        num_threads = int(os.getenv('OMP_NUM_THREADS', '1'))
    except ValueError:
        num_threads = 1

    if num_threads > 1:
        print(
            'WARNING: OMP_NUM_THREADS set to {0}, not 1. The computation '
            'speed will not be optimized if you use data parallel. It will '
            'fail if this PaddlePaddle binary is compiled with OpenBlas since'
            ' OpenBlas does not support multi-threads.'.format(num_threads),
            file=sys.stderr)
        print('PLEASE USE OMP_NUM_THREADS WISELY.', file=sys.stderr)

    os.environ['OMP_NUM_THREADS'] = str(num_threads)

    read_env_flags = ['use_pinned_memory', 'check_nan_inf']
    if core.is_compile_gpu():
        read_env_flags += ['fraction_of_gpu_memory_to_use', 'op_sync']
    core.init_gflags([sys.argv[0]] +
                     ["--tryfromenv=" + ",".join(read_env_flags)])
    core.init_glog(sys.argv[0])
    core.init_devices()


__bootstrap__()<|MERGE_RESOLUTION|>--- conflicted
+++ resolved
@@ -25,12 +25,9 @@
 Tensor = LoDTensor
 __all__ = framework.__all__ + executor.__all__ + [
     'io', 'initializer', 'layers', 'nets', 'optimizer', 'backward',
-    'regularizer', 'LoDTensor', 'CPUPlace', 'CUDAPlace', 'Tensor', 'ParamAttr'
-<<<<<<< HEAD
-    'DataFeeder', 'clip', 'SimpleDistributeTranspiler', 'DistributeTranspiler'
-=======
-    'DataFeeder', 'clip', 'DistributeTranspiler', 'memory_optimize'
->>>>>>> 04bfed66
+    'regularizer', 'LoDTensor', 'CPUPlace', 'CUDAPlace', 'Tensor', 'ParamAttr',
+    'DataFeeder', 'clip', 'SimpleDistributeTranspiler', 'DistributeTranspiler',
+    'memory_optimize'
 ]
 
 
