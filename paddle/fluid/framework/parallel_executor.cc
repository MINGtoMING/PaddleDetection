/* Copyright (c) 2016 PaddlePaddle Authors. All Rights Reserved.

Licensed under the Apache License, Version 2.0 (the "License");
you may not use this file except in compliance with the License.
You may obtain a copy of the License at

    http://www.apache.org/licenses/LICENSE-2.0

Unless required by applicable law or agreed to in writing, software
distributed under the License is distributed on an "AS IS" BASIS,
WITHOUT WARRANTIES OR CONDITIONS OF ANY KIND, either express or implied.
See the License for the specific language governing permissions and
limitations under the License. */

#include "paddle/fluid/framework/parallel_executor.h"

#include <string>
#include <tuple>
#include <vector>

#ifdef PADDLE_WITH_CUDA
#include "paddle/fluid/platform/nccl_helper.h"
#endif

#include "paddle/fluid/framework/details/scope_buffered_ssa_graph_executor.h"
#include "paddle/fluid/framework/details/ssa_graph_builder_factory.h"
#include "paddle/fluid/framework/details/threaded_ssa_graph_executor.h"
#include "paddle/fluid/platform/profiler.h"

namespace paddle {
namespace framework {

class ParallelExecutorPrivate {
 public:
  explicit ParallelExecutorPrivate(const std::vector<platform::Place> &places)
      : places_(places) {}

  std::vector<platform::Place> places_;
  std::vector<Scope *> local_scopes_;
  Scope *global_scope_;
  std::unique_ptr<details::SSAGraphExecutor> executor_;

#ifdef PADDLE_WITH_CUDA
  std::unique_ptr<platform::NCCLContextMap> nccl_ctxs_;
#endif
  bool own_local_scope_;
  bool use_cuda_;
};

std::vector<Scope *> &ParallelExecutor::GetLocalScopes() {
  return member_->local_scopes_;
}

ParallelExecutor::ParallelExecutor(
    const std::vector<platform::Place> &places,
    const std::unordered_set<std::string> &params,
    const std::unordered_set<std::string> &bcast_vars,
    const ProgramDesc &main_program, const std::string &loss_var_name,
    Scope *scope, const std::vector<Scope *> &local_scopes,
    const ExecutionStrategy &exec_strategy, const BuildStrategy &build_strategy,
    size_t num_trainers, size_t trainer_id)
    : member_(new ParallelExecutorPrivate(places)) {
  member_->global_scope_ = scope;
  member_->use_cuda_ = exec_strategy.use_cuda_;

  // Step 1. Bcast the params to devs.
  // Create local scopes
  if (local_scopes.empty()) {
    member_->own_local_scope_ = true;
    member_->local_scopes_.emplace_back(member_->global_scope_);
    for (size_t i = 1; i < member_->places_.size(); ++i) {
      member_->local_scopes_.emplace_back(&scope->NewScope());
    }
  } else {
    member_->own_local_scope_ = false;
    PADDLE_ENFORCE_EQ(member_->places_.size(), local_scopes.size());
    for (size_t i = 0; i < member_->places_.size(); ++i) {
      member_->local_scopes_.emplace_back(&local_scopes[i]->NewScope());
    }
  }

  if (member_->use_cuda_) {
// Bcast Parameters to all GPUs
#ifdef PADDLE_WITH_CUDA
    auto *nccl_id_var = scope->FindVar(NCCL_ID_VARNAME);
    ncclUniqueId *nccl_id = nullptr;
    if (nccl_id_var != nullptr) {
      nccl_id = nccl_id_var->GetMutable<ncclUniqueId>();
    }
    member_->nccl_ctxs_.reset(new platform::NCCLContextMap(
        member_->places_, nccl_id, num_trainers, trainer_id));
#else
    PADDLE_THROW("Not compiled with CUDA");
#endif
  }

  if (member_->local_scopes_.size() != 1 && local_scopes.empty()) {
    BCastParamsToGPUs(bcast_vars);
  }
  // Startup Program has been run. All local scopes has correct parameters.

  // Step 2. Create vars in each scope;
  std::vector<details::VariableInfo> var_infos;
  for (auto *var : main_program.Block(0).AllVars()) {
    var_infos.emplace_back();
    var_infos.back().name_ = var->Name();
    var_infos.back().type_ = var->GetType();
    var_infos.back().persistable_ = var->Persistable();
  }

  // Step 3. Convert main_program to SSA form and dependency graph. Also, insert
  // ncclOp
  details::SSAGraphBuilderFactory builder_factory(
      member_->places_, loss_var_name, params, member_->local_scopes_,
      build_strategy);
<<<<<<< HEAD

=======
  if (member_->use_cuda_) {
>>>>>>> 19fd0717
#ifdef PADDLE_WITH_CUDA
    builder_factory.SetNCCLContextMap(member_->nccl_ctxs_.get());
#else
    PADDLE_THROW("Not compiled with CUDA");
#endif
<<<<<<< HEAD
  builder_ = std::move(builder_factory.Create());
=======
  }

>>>>>>> 19fd0717
  member_->executor_.reset(new details::ThreadedSSAGraphExecutor(
      exec_strategy, member_->local_scopes_, places,
      builder_->Build(main_program)));

  member_->executor_.reset(new details::ScopeBufferedSSAGraphExecutor(
      exec_strategy, member_->local_scopes_, std::move(var_infos),
      member_->places_, std::move(member_->executor_)));
}

void ParallelExecutor::BCastParamsToGPUs(
    const std::unordered_set<std::string> &vars) const {
  auto *main_scope = member_->local_scopes_[0];

  for (auto &var : vars) {
    auto *main_var = main_scope->FindVar(var);
    if (main_var == nullptr || !main_var->IsType<LoDTensor>()) {
      continue;
    }

    auto &main_tensor = main_var->Get<LoDTensor>();
    auto &dims = main_tensor.dims();
    if (paddle::platform::is_gpu_place(main_tensor.place())) {
#ifdef PADDLE_WITH_CUDA
      size_t numel = main_tensor.numel();
      ncclDataType_t data_type = platform::ToNCCLDataType(main_tensor.type());
      platform::NCCLGroupGuard guard;
      for (size_t i = 0; i < member_->places_.size(); ++i) {
        auto place = member_->places_[i];
        void *buffer;
        if (i == 0) {
          buffer = const_cast<void *>(main_tensor.data<void>());
        } else {
          auto local_scope = member_->local_scopes_[i];
          auto *t = local_scope->Var(var)->GetMutable<LoDTensor>();
          t->Resize(dims);
          buffer = t->mutable_data(place, main_tensor.type());
        }
        auto &nccl_ctx = member_->nccl_ctxs_->at(place);

        if (builder_.get() != nullptr &&
            builder_->GetRemoteVarDeviceId(var) != -1) {
          int place_id = builder_->GetRemoteVarDeviceId(var);
          platform::dynload::ncclBcast(buffer, numel, data_type, place_id,
                                       nccl_ctx.comm_, nccl_ctx.stream());
        } else {
          platform::dynload::ncclBcast(buffer, numel, data_type, 0,
                                       nccl_ctx.comm_, nccl_ctx.stream());
        }
      }
      member_->nccl_ctxs_->WaitAll();
#else
      PADDLE_THROW("Not compiled with CUDA");
#endif
    } else {
      platform::CPUPlace cpu;
      for (size_t i = 1; i < member_->places_.size(); ++i) {
        auto local_scope = member_->local_scopes_[i];
        auto *t = local_scope->Var(var)->GetMutable<LoDTensor>();
        t->Resize(dims);
        t->mutable_data(cpu, main_tensor.type());
        paddle::framework::TensorCopy(main_tensor, cpu, t);
      }
    }
  }
}

void ParallelExecutor::Run(const std::vector<std::string> &fetch_tensors,
                           const std::string &fetched_var_name) {
  platform::RecordBlock b(0);
  auto fetch_data = member_->executor_->Run(fetch_tensors);
  *member_->global_scope_->Var(fetched_var_name)->GetMutable<FeedFetchList>() =
      fetch_data;
}

void ParallelExecutor::FeedTensorsIntoLocalScopes(
    const std::vector<std::unordered_map<std::string, LoDTensor>> &tensors) {
  PADDLE_ENFORCE_EQ(member_->local_scopes_.size(), tensors.size());

  for (size_t i = 0; i < tensors.size(); ++i) {
    auto &map = tensors[i];
    auto *scope = member_->local_scopes_[i];
    for (auto &pair : map) {
      auto *trg = scope->Var(pair.first)->GetMutable<LoDTensor>();
      trg->ShareDataWith(pair.second);
      trg->set_lod(pair.second.lod());
    }
  }
}

void ParallelExecutor::FeedAndSplitTensorIntoLocalScopes(
    const std::unordered_map<std::string, LoDTensor> &tensors) {
  for (auto pair : tensors) {
    auto lod_tensors = pair.second.SplitLoDTensor(member_->places_);
    PADDLE_ENFORCE_EQ(
        member_->places_.size(), lod_tensors.size(),
        "The number of samples of current batch is less than the count of "
        "devices, currently, it is not allowed. (%d vs %d)",
        member_->places_.size(), lod_tensors.size());
    for (size_t j = 0; j < member_->places_.size(); ++j) {
      // TODO(panxy0718): Do I need to delete this var?
      auto t =
          member_->local_scopes_[j]->Var(pair.first)->GetMutable<LoDTensor>();
      t->ShareDataWith(lod_tensors[j]);
      t->set_lod(lod_tensors[j].lod());
    }
  }
}

ParallelExecutor::~ParallelExecutor() {
  if (member_->own_local_scope_) {
    for (size_t i = 1; i < member_->local_scopes_.size(); ++i) {
      member_->global_scope_->DeleteScope(member_->local_scopes_[i]);
    }
  }
}

}  // namespace framework
}  // namespace paddle<|MERGE_RESOLUTION|>--- conflicted
+++ resolved
@@ -113,22 +113,15 @@
   details::SSAGraphBuilderFactory builder_factory(
       member_->places_, loss_var_name, params, member_->local_scopes_,
       build_strategy);
-<<<<<<< HEAD
-
-=======
   if (member_->use_cuda_) {
->>>>>>> 19fd0717
 #ifdef PADDLE_WITH_CUDA
     builder_factory.SetNCCLContextMap(member_->nccl_ctxs_.get());
 #else
     PADDLE_THROW("Not compiled with CUDA");
 #endif
-<<<<<<< HEAD
+  }
+
   builder_ = std::move(builder_factory.Create());
-=======
-  }
-
->>>>>>> 19fd0717
   member_->executor_.reset(new details::ThreadedSSAGraphExecutor(
       exec_strategy, member_->local_scopes_, places,
       builder_->Build(main_program)));
