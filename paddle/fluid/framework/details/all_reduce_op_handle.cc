--- conflicted
+++ resolved
@@ -55,10 +55,6 @@
 void AllReduceOpHandle::RunImpl() {
   platform::RecordEvent record_event(Name(), dev_ctxes_.cbegin()->second);
 
-<<<<<<< HEAD
-  // FIXME(typhoonzero): If scope0(global scope) have NCCL_ID_VAR,
-  // this is a distributed or inter-process call, find a better way.
-  // Wait input done
   WaitInputVarGenerated();
   auto in_var_handles = DynamicCast<VarHandle>(this->Inputs());
   auto out_var_handles = DynamicCast<VarHandle>(this->Outputs());
@@ -79,39 +75,6 @@
     PADDLE_ENFORCE_EQ(in_var_handles[i]->name_, out_var_handles[i]->name_,
                       "The name of input and output should be equal.");
   }
-=======
-// FIXME(typhoonzero): If scope0(global scope) have NCCL_ID_VAR,
-// this is a distributed or inter-process call, find a better way.
-#if defined(PADDLE_WITH_CUDA) && !defined(_WIN32)
-  if (NoDummyInputSize() == 1 &&
-      local_scopes_[0]->FindLocalVar(NCCL_ID_VARNAME) == nullptr) {
-#else
-  if (NoDummyInputSize() == 1) {
-#endif
-    return;  // No need to all reduce when GPU count = 1;
-  } else {
-    // Wait input done
-    WaitInputVarGenerated();
-    auto in_var_handles = DynamicCast<VarHandle>(this->Inputs());
-    auto out_var_handles = DynamicCast<VarHandle>(this->Outputs());
-    PADDLE_ENFORCE_EQ(
-        in_var_handles.size(), places_.size(),
-        "The NoDummyInputSize should be equal to the number of places.");
-    PADDLE_ENFORCE_EQ(
-        in_var_handles.size(), out_var_handles.size(),
-        "The NoDummyInputSize and NoDummyOutputSize should be equal.");
-
-    std::vector<const LoDTensor *> lod_tensors;
-    for (size_t i = 0; i < local_scopes_.size(); ++i) {
-      auto *s = local_scopes_[i];
-      auto &local_scope = *s->FindVar(kLocalExecScopeName)->Get<Scope *>();
-      auto &lod_tensor =
-          local_scope.FindVar(in_var_handles[i]->name_)->Get<LoDTensor>();
-      lod_tensors.emplace_back(&lod_tensor);
-      PADDLE_ENFORCE_EQ(in_var_handles[i]->name_, out_var_handles[i]->name_,
-                        "The name of input and output should be equal.");
-    }
->>>>>>> ce70229b
 
   if (platform::is_gpu_place(lod_tensors[0]->place())) {
 #if defined(PADDLE_WITH_CUDA) && !defined(_WIN32)
