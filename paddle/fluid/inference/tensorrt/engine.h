/* Copyright (c) 2018 PaddlePaddle Authors. All Rights Reserved.

Licensed under the Apache License, Version 2.0 (the "License");
you may not use this file except in compliance with the License.
You may obtain a copy of the License at

http://www.apache.org/licenses/LICENSE-2.0

Unless required by applicable law or agreed to in writing, software
distributed under the License is distributed on an "AS IS" BASIS,
WITHOUT WARRANTIES OR CONDITIONS OF ANY KIND, either express or implied.
See the License for the specific language governing permissions and
limitations under the License. */

#pragma once

#include <NvInfer.h>
#include <memory>
#include <string>
#include <unordered_map>
#include <vector>
#include "paddle/fluid/framework/tensor.h"
#include "paddle/fluid/inference/engine.h"
#include "paddle/fluid/inference/tensorrt/helper.h"
#include "paddle/fluid/inference/tensorrt/plugin/trt_plugin.h"
#include "paddle/fluid/inference/tensorrt/trt_int8_calibrator.h"
#include "paddle/fluid/inference/utils/singleton.h"

namespace paddle {
namespace inference {
namespace tensorrt {

class TRTInt8Calibrator;
/*
 * TensorRT Engine.
 *
 * There are two alternative ways to use it, one is  to build from a paddle
 * protobuf model, another way is to manully construct the network.
 */
class TensorRTEngine : public EngineBase {
 public:
  // Weight is model parameter.
  class Weight {
   public:
    Weight() = default;
    Weight(nvinfer1::DataType dtype, void* value, size_t num_elem) {
      w_.type = dtype;
      w_.values = value;
      w_.count = num_elem;
    }
    const nvinfer1::Weights& get() { return w_; }

    std::vector<int64_t> dims;

   private:
    nvinfer1::Weights w_;
  };

<<<<<<< HEAD
  TensorRTEngine(int max_batch, int max_workspace,
                 cudaStream_t* stream = nullptr, int device = 0,
                 bool enable_int8 = false,
                 TRTInt8Calibrator* calibrator = nullptr,
                 nvinfer1::ILogger& logger = NaiveLogger::Global())
      : max_batch_(max_batch),
        max_workspace_(max_workspace),
        stream_(stream ? stream : &default_stream_),
        device_(device),
        enable_int8_(enable_int8),
        calibrator_(calibrator),
        logger_(logger) {
    freshDeviceId();
    cudaStreamCreate(stream_);
  }
=======
  TensorRTEngine(int max_batch, int max_workspace, cudaStream_t stream,
                 int device = 0,
                 nvinfer1::ILogger& logger = NaiveLogger::Global())
      : max_batch_(max_batch),
        max_workspace_(max_workspace),
        stream_(stream),
        logger_(logger),
        device_(device) {}
>>>>>>> af07118d

  virtual ~TensorRTEngine();

  // TODO(Superjomn) implement it later when graph segmentation is supported.
  void Build(const DescType& paddle_model) override;

  void Execute(int batch_size) override;

  // Initialize the inference network, so that TensorRT layers can add to this
  // network.
  void InitNetwork() {
    infer_builder_.reset(createInferBuilder(&logger_));
    infer_network_.reset(infer_builder_->createNetwork());
  }
  // After finishing adding ops, freeze this network and creates the executation
  // environment.
  void FreezeNetwork();

  // Add an input and set its name, data type and dimention.
  nvinfer1::ITensor* DeclareInput(const std::string& name,
                                  nvinfer1::DataType dtype,
                                  const nvinfer1::Dims& dim);
  // Set the offset-th output from a layer as the network's output, and set its
  // name.
  void DeclareOutput(const nvinfer1::ILayer* layer, int offset,
                     const std::string& name);
  // Set the itensor_map_[name] as the network's output, and set its name.
  void DeclareOutput(const std::string& name);
  // Check if the ITensor has been declared
  bool HasDeclared(const std::string& name);

  // GPU memory address for an ITensor with specific name. One can operate on
  // these memory directly for acceleration, for example, output the converted
  // data directly to the buffer to save data copy overhead.
  // NOTE this should be used after calling `FreezeNetwork`.
  Buffer& buffer(const std::string& name) override;

  cudaStream_t stream() { return stream_; }

  // Fill an input from CPU memory with name and size.
  void SetInputFromCPU(const std::string& name, const void* data, size_t size);
  // TODO(Superjomn) is this method necessary given that buffer(xxx) can be
  // accessed directly. Fill an input from GPU memory with name and size.
  void SetInputFromGPU(const std::string& name, const void* data, size_t size);
  // Get an output called name, the output of tensorrt is in GPU, so this method
  // Return the output's GPU memory address without copy.
  void* GetOutputInGPU(const std::string& name);
  // Copy data into dst inside the GPU device.
  void GetOutputInGPU(const std::string& name, void* dst, size_t max_size);
  // LOW EFFICENCY! Get output to CPU, this will trigger a memory copy from GPU
  // to CPU.
  void GetOutputInCPU(const std::string& name, void* dst, size_t max_size);
  // Fill an ITensor into map itensor_map_.
  void SetITensor(const std::string& name, nvinfer1::ITensor* tensor);
  // Get an ITensor called name.
  nvinfer1::ITensor* GetITensor(const std::string& name);

  nvinfer1::ICudaEngine* engine() { return infer_engine_.get(); }
  nvinfer1::INetworkDefinition* network() { return infer_network_.get(); }
  void SetRuntimeBatch(size_t batch_size);
  int GetRuntimeBatch();
  int GetDevice() { return device_; }
  nvinfer1::IPluginLayer* AddPlugin(nvinfer1::ITensor* const* inputs,
                                    int num_inputs, plugin::PluginTensorRT*);

  // A pointer to CPU memory is needed of the TRT weight.
  // Before TRT runs, fluid loads weight into GPU storage.
  // so we need to copy the weights from GPU to CPU in our op converter.
  // We use a map to store these weights for the weight memory is not released
  // in advance, which affecting the construction of TRT Op.
  std::unordered_map<std::string /*name*/, std::unique_ptr<framework::Tensor>>
      weight_map;

  // TODO(NHZLX)
  // In the normal case, the paddle-trt exists bug when runing the googlenet.
  // When there are more than two convolutions of 1 * 1 with the same input, the
  // paddle-tensorrt will do the merging optimization, which fuse those conv
  // into one conv, and then trigger bug. So,  We should use strategy to avoid
  // this
  // optimization for the time being. This bug will be fixed in the future.
  std::unordered_map<std::string /*name*/, int /*ITensor_quote_num*/>
      itensor_quote_num;

 private:
  // the max batch size
  int max_batch_;
  // the runtime batch size
  static int runtime_batch_;
  // the max memory size the engine uses
  int max_workspace_;

<<<<<<< HEAD
  cudaStream_t* stream_;
  // If stream_ is not set from outside, hold its own stream.
  cudaStream_t default_stream_;
  // The specific GPU id that the TensorRTEngine bounded to.
  int device_;

  bool enable_int8_;
  TRTInt8Calibrator* calibrator_;
  // batch size of the current data, will be updated each Executation.
  int batch_size_{-1};
=======
  // batch size of the current data, will be updated each Executation.
  int batch_size_{-1};
  cudaStream_t stream_;

>>>>>>> af07118d
  nvinfer1::ILogger& logger_;

  std::vector<Buffer> buffers_;
  // max data size for the buffers.
  std::unordered_map<std::string /*name*/, size_t /*max size*/> buffer_sizes_;
  std::unordered_map<std::string /*name*/, nvinfer1::ITensor* /*ITensor*/>
      itensor_map_;

  std::vector<std::unique_ptr<plugin::PluginTensorRT>> owned_plugin_;

  // TensorRT related internal members
  template <typename T>
  struct Destroyer {
    void operator()(T* x) {
      if (x) {
        x->destroy();
      }
    }
  };
  template <typename T>
  using infer_ptr = std::unique_ptr<T, Destroyer<T>>;
  infer_ptr<nvinfer1::IBuilder> infer_builder_;
  infer_ptr<nvinfer1::INetworkDefinition> infer_network_;
  infer_ptr<nvinfer1::ICudaEngine> infer_engine_;
  infer_ptr<nvinfer1::IExecutionContext> infer_context_;
  // Each ICudaEngine object is bound to a specific GPU when it is instantiated,
  // ensure that the thread is associated with the correct device by calling
  // freshDeviceId().
  void freshDeviceId();
};  // class TensorRTEngine

// Add an layer__ into engine__ with args ARGS.
// For example:
//   TRT_ENGINE_ADD_LAYER(xxx, FullyConnected, input, dim, weights, bias)
//
// Reference
// https://docs.nvidia.com/deeplearning/sdk/tensorrt-developer-guide/index.html#charRNN_define_network
//
// will add a fully connected layer into the engine.
// TensorRT has too many layers, so that is not wise to add member functions for
// them, and an macro like this is more extensible when underlying TensorRT
// library add new layer supports.
#define TRT_ENGINE_ADD_LAYER(engine__, layer__, ARGS...) \
  engine__->network()->add##layer__(ARGS);

}  // namespace tensorrt
}  // namespace inference
}  // namespace paddle<|MERGE_RESOLUTION|>--- conflicted
+++ resolved
@@ -56,32 +56,17 @@
     nvinfer1::Weights w_;
   };
 
-<<<<<<< HEAD
-  TensorRTEngine(int max_batch, int max_workspace,
-                 cudaStream_t* stream = nullptr, int device = 0,
-                 bool enable_int8 = false,
+  TensorRTEngine(int max_batch, int max_workspace, cudaStream_t stream,
+                 int device = 0, bool enable_int8 = false,
                  TRTInt8Calibrator* calibrator = nullptr,
                  nvinfer1::ILogger& logger = NaiveLogger::Global())
       : max_batch_(max_batch),
         max_workspace_(max_workspace),
-        stream_(stream ? stream : &default_stream_),
+        stream_(stream),
         device_(device),
         enable_int8_(enable_int8),
         calibrator_(calibrator),
-        logger_(logger) {
-    freshDeviceId();
-    cudaStreamCreate(stream_);
-  }
-=======
-  TensorRTEngine(int max_batch, int max_workspace, cudaStream_t stream,
-                 int device = 0,
-                 nvinfer1::ILogger& logger = NaiveLogger::Global())
-      : max_batch_(max_batch),
-        max_workspace_(max_workspace),
-        stream_(stream),
-        logger_(logger),
-        device_(device) {}
->>>>>>> af07118d
+        logger_(logger) {}
 
   virtual ~TensorRTEngine();
 
@@ -173,10 +158,7 @@
   // the max memory size the engine uses
   int max_workspace_;
 
-<<<<<<< HEAD
-  cudaStream_t* stream_;
-  // If stream_ is not set from outside, hold its own stream.
-  cudaStream_t default_stream_;
+  cudaStream_t stream_;
   // The specific GPU id that the TensorRTEngine bounded to.
   int device_;
 
@@ -184,12 +166,7 @@
   TRTInt8Calibrator* calibrator_;
   // batch size of the current data, will be updated each Executation.
   int batch_size_{-1};
-=======
-  // batch size of the current data, will be updated each Executation.
-  int batch_size_{-1};
-  cudaStream_t stream_;
-
->>>>>>> af07118d
+
   nvinfer1::ILogger& logger_;
 
   std::vector<Buffer> buffers_;
