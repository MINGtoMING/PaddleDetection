/* Copyright (c) 2016 PaddlePaddle Authors. All Rights Reserve.

Licensed under the Apache License, Version 2.0 (the "License");
you may not use this file except in compliance with the License.
You may obtain a copy of the License at

    http://www.apache.org/licenses/LICENSE-2.0

Unless required by applicable law or agreed to in writing, software
distributed under the License is distributed on an "AS IS" BASIS,
WITHOUT WARRANTIES OR CONDITIONS OF ANY KIND, either express or implied.
See the License for the specific language governing permissions and
limitations under the License. */

#pragma once

#include <algorithm>
#include <atomic>
#include <type_traits>
#include <typeinfo>
#include <unordered_map>
#include <unordered_set>
#include "paddle/framework/attribute.h"
#include "paddle/framework/framework.pb.h"
#include "paddle/framework/grad_op_builder.h"
#include "paddle/framework/operator.h"
#include "paddle/framework/scope.h"

namespace paddle {
namespace framework {

// this class not only make proto but also init attribute checkers.
class OpProtoAndCheckerMaker {
 public:
  OpProtoAndCheckerMaker(OpProto* proto, OpAttrChecker* op_checker)
      : proto_(proto), op_checker_(op_checker) {}

  ~OpProtoAndCheckerMaker() {
    PADDLE_ENFORCE(validated_, "should call Validate after build");
  }

  void Validate() {
    validated_ = true;
    CheckNoDuplicatedInOutAttrs();
  }

 protected:
  struct VariableBuilder {
    OpProto::Var* var_;

    VariableBuilder& AsDuplicable() {
      var_->set_duplicable(true);
      return *this;
    }

    VariableBuilder& AsIntermediate() {
      var_->set_intermediate(true);
      return *this;
    }

    // TODO(FengJiayi, yuyang18): `AsNoGradient` is a very bad name, because it
    // means that input/output is not needed when calculate gradient. It does
    // not mean no gradient when backward. It should be changed soon.
    VariableBuilder& AsNoGradient() {
      var_->set_no_gradient(true);
      return *this;
    }
  };

  VariableBuilder AddInput(const std::string& name,
                           const std::string& comment) {
    auto* input = proto_->add_inputs();
    input->set_name(name);
    input->set_comment(comment);
    return VariableBuilder{input};
  }

  VariableBuilder AddOutput(const std::string& name,
                            const std::string& comment) {
    auto* output = proto_->add_outputs();
    output->set_name(name);
    output->set_comment(comment);
    return VariableBuilder{output};
  }

  template <typename T>
  TypedAttrChecker<T>& AddAttr(const std::string& name,
                               const std::string& comment,
                               bool generated = false) {
    auto* attr = proto_->add_attrs();
    attr->set_name(name);
    attr->set_comment(comment);
    attr->set_generated(generated);
    attr->set_type(AttrTypeID<T>());
    return op_checker_->AddAttrChecker<T>(name);
  }

  void AddComment(const std::string& comment) { proto_->set_comment(comment); }

 private:
  void CheckNoDuplicatedInOutAttrs() {
    std::unordered_set<std::string> names;
    auto checker = [&](const std::string& name) {
      PADDLE_ENFORCE(!names.count(name), "[%s] is duplicated", name);
      names.insert(name);
    };
    for (auto& attr : proto_->attrs()) {
      checker(attr.name());
    }
    for (auto& input : proto_->inputs()) {
      checker(input.name());
    }
    for (auto& output : proto_->outputs()) {
      checker(output.name());
    }
  }

  OpProto* proto_;
  OpAttrChecker* op_checker_;
  bool validated_{false};
};

class NOPMaker : public OpProtoAndCheckerMaker {
 public:
  NOPMaker(framework::OpProto* proto, framework::OpAttrChecker* op_checker)
      : OpProtoAndCheckerMaker(proto, op_checker) {}
};

struct OpInfo {
  std::function<OperatorBase*()> creator_;
  std::string grad_op_type_;
  OpProto* proto_;
  OpAttrChecker* checker_;
};

class OpRegistry {
<<<<<<< HEAD
  using VarIndexMap = std::unordered_map<std::string, int>;
  using VarNameList = std::vector<std::string>;

 public:
  template <typename OpType, typename ProtoMakerType, typename GradOpType>
  static void RegisterOp(const std::string& op_type,
                         const std::string& grad_op_type) {
    PADDLE_ENFORCE(op_info_map().count(op_type) == 0,
                   "'%s' is registered more than once.", op_type);
    OpInfo op_info;
    op_info.creator_ = [] { return new OpType; };
    op_info.grad_op_type_ = grad_op_type;
    if (std::type_index(typeid(ProtoMakerType)) !=
        std::type_index(typeid(NOPMaker))) {
      op_info.proto_ = new OpProto;
      op_info.checker_ = new OpAttrChecker;
      auto maker = ProtoMakerType(op_info.proto_, op_info.checker_);
      maker.Validate();
      op_info.proto_->set_type(op_type);
      PADDLE_ENFORCE(
          op_info.proto_->IsInitialized(),
          "Fail to initialize %s's OpProto, because %s is not initialized",
          op_type, op_info.proto_->InitializationErrorString());
      // ======will be refactored in following PRs============ //
      VarIndexMaps()[op_type].reset(new VarIndexMap());
      auto& varmap = *VarIndexMaps()[op_type];
      int idx = 0;
      for (auto& var : op_info.proto_->inputs()) {
        varmap[var.name()] = idx++;
      }
      idx = 0;
      for (auto& var : op_info.proto_->outputs()) {
        varmap[var.name()] = idx++;
      }
      // ================================================ //
    } else {
      op_info.proto_ = nullptr;
      op_info.checker_ = nullptr;
    }
    op_info_map().insert(std::make_pair(op_type, op_info));
    // register gradient op
    if (!grad_op_type.empty()) {
      RegisterOp<GradOpType, NOPMaker, NOP>(grad_op_type, "");
    }
  }

  static std::shared_ptr<OperatorBase> CreateOp(const std::string& type,
                                                const VarNameList& inputs,
                                                const VarNameList& outputs,
                                                const AttributeMap& attrs) {
    auto it = op_info_map().find(type);
    PADDLE_ENFORCE(it != op_info_map().end(), "'%s' has not been registered.",
                   type);

    auto op = it->second.creator_();
    op->type_ = type;
    op->inputs_ = inputs;
    op->outputs_ = outputs;

    op->attrs_ = attrs;
    it->second.checker_->Check(op->attrs_);

    GenerateTempVariableName(op);
=======
  using VarNameMap = OperatorBase::VarNameMap;
  using OpCreator = std::function<OperatorBase*(
      const std::string& /*type*/, const VarNameMap& /*inputs*/,
      const VarNameMap& /*outputs*/, const AttributeMap& /*attrs*/)>;

 public:
  template <typename OpType, typename ProtoMakerType>
  static void RegisterOp(const std::string& op_type) {
    op_creators()[op_type] = [](
        const std::string& type, const VarNameMap& inputs,
        const VarNameMap& outputs, const AttributeMap& attrs) {
      return new OpType(type, inputs, outputs, attrs);
    };
    OpAttrChecker& op_checker = op_checkers()[op_type];
    OpProto& op_proto = OpProtos()[op_type];
    auto maker = ProtoMakerType(&op_proto, &op_checker);
    maker.Validate();
    op_proto.set_type(op_type);
    PADDLE_ENFORCE(
        op_proto.IsInitialized(),
        "Fail to initialize %s's OpProto, because %s is not initialized",
        op_type, op_proto.InitializationErrorString());
  }

  template <typename GradOpType>
  static void RegisterGradOp(const std::string& op_type,
                             const std::string& grad_op_type) {
    op_creators()[grad_op_type] = [](
        const std::string& type, const VarNameMap& inputs,
        const VarNameMap& outputs, const AttributeMap& attrs) {
      return new GradOpType(type, inputs, outputs, attrs);
    };
    grad_ops()[op_type] = grad_op_type;
  }

  static std::shared_ptr<OperatorBase> CreateOp(const std::string& type,
                                                const VarNameMap& inputs,
                                                const VarNameMap& outputs,
                                                AttributeMap attrs) {
    auto op_create_it = op_creators().find(type);
    PADDLE_ENFORCE(op_create_it != op_creators().end(),
                   "Operator %s cannot be found.", type);
    op_checkers().at(type).Check(attrs);

    auto op = op_create_it->second(type, inputs, outputs, attrs);

    return std::shared_ptr<OperatorBase>(op);
  }
>>>>>>> f80fea8d

  static VarNameMap ConvertOpDescVarsToVarNameMap(
      const google::protobuf::RepeatedPtrField<OpDesc::Var>& op_desc_vars) {
    VarNameMap ret_val;
    for (auto& var : op_desc_vars) {
      auto& var_names = ret_val[var.parameter()];
      auto& var_names_in_proto = var.arguments();
      var_names.reserve(static_cast<size_t>(var_names_in_proto.size()));
      std::copy(var_names_in_proto.begin(), var_names_in_proto.end(),
                std::back_inserter(var_names));
    }
    return ret_val;
  }

  static std::shared_ptr<OperatorBase> CreateOp(const OpDesc& op_desc) {
    VarNameMap inputs = ConvertOpDescVarsToVarNameMap(op_desc.inputs());
    VarNameMap outputs = ConvertOpDescVarsToVarNameMap(op_desc.outputs());
    AttributeMap attrs;
    for (auto& attr : op_desc.attrs()) {
      attrs[attr.name()] = GetAttrValue(attr);
    }

    return CreateOp(op_desc.type(), inputs, outputs, attrs);
  }

  static std::shared_ptr<OperatorBase> CreateGradOp(const OperatorBase& op) {
    PADDLE_ENFORCE(!op.IsNetOp(),
                   "Use framework::Backward to get backward ops");
    std::shared_ptr<OperatorBase> grad_op(BuildGradOp(&op));
    return grad_op;
  }

<<<<<<< HEAD
  static std::unordered_map<std::string, const OpInfo>& op_info_map() {
    static std::unordered_map<std::string, const OpInfo> op_info_map_;
    return op_info_map_;
  }

  static std::unordered_map<std::string, std::shared_ptr<VarIndexMap>>&
  VarIndexMaps() {
    static std::unordered_map<std::string, std::shared_ptr<VarIndexMap>> maps_;
    return maps_;
  }

 private:
  static void GenerateTempVariableName(OperatorBase* op) {
    static std::atomic<size_t> gUniqId(0UL);
    for (auto& outname : op->outputs_) {
      if (outname == kTempVarName) {
        outname += op->type_;
        outname += "@";
        outname += std::to_string(gUniqId.fetch_add(1));
      }
    }
=======
  static std::unordered_map<std::string, std::string>& grad_ops() {
    static std::unordered_map<std::string, std::string> grad_ops_;
    return grad_ops_;
  }

  static std::unordered_map<std::string, OpCreator>& op_creators() {
    static std::unordered_map<std::string, OpCreator> op_creators_;
    return op_creators_;
  }

 private:
  static std::unordered_map<std::string, OpAttrChecker>& op_checkers() {
    static std::unordered_map<std::string, OpAttrChecker> op_checkers_;
    return op_checkers_;
>>>>>>> f80fea8d
  }
};

class Registrar {
 public:
  // In our design, various kinds of classes, e.g., operators and kernels, have
  // their corresponding registry and registrar. The action of registration is
  // in the constructor of a global registrar variable, which, however, are not
  // used in the code that calls package framework, and would be removed from
  // the generated binary file by the linker. To avoid such removal, we add
  // Touch to all registrar classes and make USE_OP macros to call this
  // method. So, as long as the callee code calls USE_OP, the global
  // registrar variable won't be removed by the linker.
  void Touch() {}
};

template <typename OpType, typename ProtoMakerType, typename GradOpType>
class OpRegistrar : public Registrar {
 public:
  explicit OpRegistrar(const char* op_type) { OpRegistrar(op_type, ""); }
  OpRegistrar(const char* op_type, const char* grad_op_type) {
    OpRegistry::RegisterOp<OpType, ProtoMakerType, GradOpType>(op_type,
                                                               grad_op_type);
  }
};

template <typename PlaceType, typename KernelType>
class OpKernelRegistrar : public Registrar {
 public:
  explicit OpKernelRegistrar(const char* op_type) {
    OperatorWithKernel::OpKernelKey key;
    key.place_ = PlaceType();
    OperatorWithKernel::AllOpKernels()[op_type][key].reset(new KernelType);
  }
};

/**
 * check if MACRO is used in GLOBAL NAMESPACE.
 */
#define STATIC_ASSERT_GLOBAL_NAMESPACE(uniq_name, msg)                        \
  struct __test_global_namespace_##uniq_name##__ {};                          \
  static_assert(std::is_same<::__test_global_namespace_##uniq_name##__,       \
                             __test_global_namespace_##uniq_name##__>::value, \
                msg)

/**
 * Macro to register Operator.
 */
#define REGISTER_OP(op_type, op_class, op_maker_class, grad_op_type,          \
                    grad_op_class)                                            \
  STATIC_ASSERT_GLOBAL_NAMESPACE(                                             \
      __reg_op__##op_type, "REGISTER_OP must be called in global namespace"); \
  static ::paddle::framework::OpRegistrar<op_class, op_maker_class,           \
                                          grad_op_class>                      \
      __op_registrar_##op_type##__(#op_type, #grad_op_type);                  \
  int TouchOpRegistrar_##op_type() {                                          \
    __op_registrar_##op_type##__.Touch();                                     \
    return 0;                                                                 \
  }

#define REGISTER_OP_WITHOUT_GRADIENT(op_type, op_class, op_maker_class) \
  REGISTER_OP(op_type, op_class, op_maker_class, , ::paddle::framework::NOP)

/**
 * Macro to register OperatorKernel.
 */
#define REGISTER_OP_KERNEL(op_type, DEVICE_TYPE, place_class, ...)        \
  STATIC_ASSERT_GLOBAL_NAMESPACE(                                         \
      __reg_op_kernel_##op_type##_##DEVICE_TYPE##__,                      \
      "REGISTER_OP_KERNEL must be called in global namespace");           \
  static ::paddle::framework::OpKernelRegistrar<place_class, __VA_ARGS__> \
      __op_kernel_registrar_##op_type##_##DEVICE_TYPE##__(#op_type);      \
  int TouchOpKernelRegistrar_##op_type##_##DEVICE_TYPE() {                \
    __op_kernel_registrar_##op_type##_##DEVICE_TYPE##__.Touch();          \
    return 0;                                                             \
  }

/**
 * Macro to Forbid user register Gradient Operator.
 */
/*
#define NO_GRADIENT(op_type)                           \
 STATIC_ASSERT_GLOBAL_NAMESPACE(                      \
     __reg_gradient_op__##op_type##_##op_type##_grad, \
     "NO_GRADIENT must be called in global namespace")
*/

#define REGISTER_OP_GPU_KERNEL(op_type, ...) \
  REGISTER_OP_KERNEL(op_type, GPU, ::paddle::platform::GPUPlace, __VA_ARGS__)

#define REGISTER_OP_CPU_KERNEL(op_type, ...) \
  REGISTER_OP_KERNEL(op_type, CPU, ::paddle::platform::CPUPlace, __VA_ARGS__)

/**
 * Macro to mark what Operator and Kernel we will use and tell the compiler to
 * link them into target.
 */
#define USE_OP_ITSELF(op_type)                                    \
  STATIC_ASSERT_GLOBAL_NAMESPACE(                                 \
      __use_op_itself_##op_type,                                  \
      "USE_OP_ITSELF must be called in global namespace");        \
  extern int TouchOpRegistrar_##op_type();                        \
  static int use_op_itself_##op_type##_ __attribute__((unused)) = \
      TouchOpRegistrar_##op_type()

#define USE_OP_DEVICE_KERNEL(op_type, DEVICE_TYPE)               \
  STATIC_ASSERT_GLOBAL_NAMESPACE(                                \
      __use_op_kernel_##op_type##_##DEVICE_TYPE##__,             \
      "USE_OP_DEVICE_KERNEL must be in global namespace");       \
  extern int TouchOpKernelRegistrar_##op_type##_##DEVICE_TYPE(); \
  static int use_op_kernel_##op_type##_##DEVICE_TYPE##_          \
      __attribute__((unused)) =                                  \
          TouchOpKernelRegistrar_##op_type##_##DEVICE_TYPE()

// TODO(fengjiayi): The following macros seems ugly, do we have better method?

#ifdef PADDLE_ONLY_CPU
#define USE_OP_KERNEL(op_type) USE_OP_DEVICE_KERNEL(op_type, CPU)
#else
#define USE_OP_KERNEL(op_type)        \
  USE_OP_DEVICE_KERNEL(op_type, CPU); \
  USE_OP_DEVICE_KERNEL(op_type, GPU)
#endif

#define USE_CPU_ONLY_OP(op_type) \
  USE_OP_ITSELF(op_type);        \
  USE_OP_DEVICE_KERNEL(op_type, CPU);

#define USE_OP(op_type)   \
  USE_OP_ITSELF(op_type); \
  USE_OP_KERNEL(op_type)

}  // namespace framework
}  // namespace paddle<|MERGE_RESOLUTION|>--- conflicted
+++ resolved
@@ -134,9 +134,10 @@
 };
 
 class OpRegistry {
-<<<<<<< HEAD
-  using VarIndexMap = std::unordered_map<std::string, int>;
-  using VarNameList = std::vector<std::string>;
+  using VarNameMap = OperatorBase::VarNameMap;
+  using OpCreator = std::function<OperatorBase*(
+      const std::string& /*type*/, const VarNameMap& /*inputs*/,
+      const VarNameMap& /*outputs*/, const AttributeMap& /*attrs*/)>;
 
  public:
   template <typename OpType, typename ProtoMakerType, typename GradOpType>
@@ -145,7 +146,11 @@
     PADDLE_ENFORCE(op_info_map().count(op_type) == 0,
                    "'%s' is registered more than once.", op_type);
     OpInfo op_info;
-    op_info.creator_ = [] { return new OpType; };
+    op_info.creator_ = [](const std::string& type, const VarNameMap& inputs,
+                          const VarNameMap& outputs,
+                          const AttributeMap& attrs) {
+      return new OpType(type, inputs, outputs, attrs);
+    };
     op_info.grad_op_type_ = grad_op_type;
     if (std::type_index(typeid(ProtoMakerType)) !=
         std::type_index(typeid(NOPMaker))) {
@@ -158,18 +163,6 @@
           op_info.proto_->IsInitialized(),
           "Fail to initialize %s's OpProto, because %s is not initialized",
           op_type, op_info.proto_->InitializationErrorString());
-      // ======will be refactored in following PRs============ //
-      VarIndexMaps()[op_type].reset(new VarIndexMap());
-      auto& varmap = *VarIndexMaps()[op_type];
-      int idx = 0;
-      for (auto& var : op_info.proto_->inputs()) {
-        varmap[var.name()] = idx++;
-      }
-      idx = 0;
-      for (auto& var : op_info.proto_->outputs()) {
-        varmap[var.name()] = idx++;
-      }
-      // ================================================ //
     } else {
       op_info.proto_ = nullptr;
       op_info.checker_ = nullptr;
@@ -186,68 +179,12 @@
                                                 const VarNameList& outputs,
                                                 const AttributeMap& attrs) {
     auto it = op_info_map().find(type);
-    PADDLE_ENFORCE(it != op_info_map().end(), "'%s' has not been registered.",
-                   type);
-
-    auto op = it->second.creator_();
-    op->type_ = type;
-    op->inputs_ = inputs;
-    op->outputs_ = outputs;
-
-    op->attrs_ = attrs;
-    it->second.checker_->Check(op->attrs_);
-
-    GenerateTempVariableName(op);
-=======
-  using VarNameMap = OperatorBase::VarNameMap;
-  using OpCreator = std::function<OperatorBase*(
-      const std::string& /*type*/, const VarNameMap& /*inputs*/,
-      const VarNameMap& /*outputs*/, const AttributeMap& /*attrs*/)>;
-
- public:
-  template <typename OpType, typename ProtoMakerType>
-  static void RegisterOp(const std::string& op_type) {
-    op_creators()[op_type] = [](
-        const std::string& type, const VarNameMap& inputs,
-        const VarNameMap& outputs, const AttributeMap& attrs) {
-      return new OpType(type, inputs, outputs, attrs);
-    };
-    OpAttrChecker& op_checker = op_checkers()[op_type];
-    OpProto& op_proto = OpProtos()[op_type];
-    auto maker = ProtoMakerType(&op_proto, &op_checker);
-    maker.Validate();
-    op_proto.set_type(op_type);
-    PADDLE_ENFORCE(
-        op_proto.IsInitialized(),
-        "Fail to initialize %s's OpProto, because %s is not initialized",
-        op_type, op_proto.InitializationErrorString());
-  }
-
-  template <typename GradOpType>
-  static void RegisterGradOp(const std::string& op_type,
-                             const std::string& grad_op_type) {
-    op_creators()[grad_op_type] = [](
-        const std::string& type, const VarNameMap& inputs,
-        const VarNameMap& outputs, const AttributeMap& attrs) {
-      return new GradOpType(type, inputs, outputs, attrs);
-    };
-    grad_ops()[op_type] = grad_op_type;
-  }
-
-  static std::shared_ptr<OperatorBase> CreateOp(const std::string& type,
-                                                const VarNameMap& inputs,
-                                                const VarNameMap& outputs,
-                                                AttributeMap attrs) {
-    auto op_create_it = op_creators().find(type);
-    PADDLE_ENFORCE(op_create_it != op_creators().end(),
-                   "Operator %s cannot be found.", type);
-    op_checkers().at(type).Check(attrs);
-
-    auto op = op_create_it->second(type, inputs, outputs, attrs);
-
+    PADDLE_ENFORCE(it != op_info_map().end(),
+                   "Operator '%s' has not been registered.", type);
+    it->second.checker_->Check(attrs);
+    auto op = it->second.creator_(type, inputs, outputs, attrs);
     return std::shared_ptr<OperatorBase>(op);
   }
->>>>>>> f80fea8d
 
   static VarNameMap ConvertOpDescVarsToVarNameMap(
       const google::protobuf::RepeatedPtrField<OpDesc::Var>& op_desc_vars) {
@@ -280,56 +217,21 @@
     return grad_op;
   }
 
-<<<<<<< HEAD
   static std::unordered_map<std::string, const OpInfo>& op_info_map() {
     static std::unordered_map<std::string, const OpInfo> op_info_map_;
     return op_info_map_;
   }
-
-  static std::unordered_map<std::string, std::shared_ptr<VarIndexMap>>&
-  VarIndexMaps() {
-    static std::unordered_map<std::string, std::shared_ptr<VarIndexMap>> maps_;
-    return maps_;
-  }
-
- private:
-  static void GenerateTempVariableName(OperatorBase* op) {
-    static std::atomic<size_t> gUniqId(0UL);
-    for (auto& outname : op->outputs_) {
-      if (outname == kTempVarName) {
-        outname += op->type_;
-        outname += "@";
-        outname += std::to_string(gUniqId.fetch_add(1));
-      }
-    }
-=======
-  static std::unordered_map<std::string, std::string>& grad_ops() {
-    static std::unordered_map<std::string, std::string> grad_ops_;
-    return grad_ops_;
-  }
-
-  static std::unordered_map<std::string, OpCreator>& op_creators() {
-    static std::unordered_map<std::string, OpCreator> op_creators_;
-    return op_creators_;
-  }
-
- private:
-  static std::unordered_map<std::string, OpAttrChecker>& op_checkers() {
-    static std::unordered_map<std::string, OpAttrChecker> op_checkers_;
-    return op_checkers_;
->>>>>>> f80fea8d
-  }
 };
 
 class Registrar {
  public:
-  // In our design, various kinds of classes, e.g., operators and kernels, have
-  // their corresponding registry and registrar. The action of registration is
-  // in the constructor of a global registrar variable, which, however, are not
-  // used in the code that calls package framework, and would be removed from
-  // the generated binary file by the linker. To avoid such removal, we add
-  // Touch to all registrar classes and make USE_OP macros to call this
-  // method. So, as long as the callee code calls USE_OP, the global
+  // In our design, various kinds of classes, e.g., operators and kernels,
+  // have their corresponding registry and registrar. The action of
+  // registration is in the constructor of a global registrar variable, which,
+  // however, are not used in the code that calls package framework, and would
+  // be removed from the generated binary file by the linker. To avoid such
+  // removal, we add Touch to all registrar classes and make USE_OP macros to
+  // call this method. So, as long as the callee code calls USE_OP, the global
   // registrar variable won't be removed by the linker.
   void Touch() {}
 };
@@ -395,16 +297,6 @@
     return 0;                                                             \
   }
 
-/**
- * Macro to Forbid user register Gradient Operator.
- */
-/*
-#define NO_GRADIENT(op_type)                           \
- STATIC_ASSERT_GLOBAL_NAMESPACE(                      \
-     __reg_gradient_op__##op_type##_##op_type##_grad, \
-     "NO_GRADIENT must be called in global namespace")
-*/
-
 #define REGISTER_OP_GPU_KERNEL(op_type, ...) \
   REGISTER_OP_KERNEL(op_type, GPU, ::paddle::platform::GPUPlace, __VA_ARGS__)
 
