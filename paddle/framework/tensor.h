/* Copyright (c) 2016 PaddlePaddle Authors. All Rights Reserve.

Licensed under the Apache License, Version 2.0 (the "License");
you may not use this file except in compliance with the License.
You may obtain a copy of the License at

    http://www.apache.org/licenses/LICENSE-2.0

Unless required by applicable law or agreed to in writing, software
distributed under the License is distributed on an "AS IS" BASIS,
WITHOUT WARRANTIES OR CONDITIONS OF ANY KIND, either express or implied.
See the License for the specific language governing permissions and
limitations under the License. */

#pragma once

#include <cstdint>
#include <cstring>
#include <memory>
#include "paddle/framework/ddim.h"
#include "paddle/framework/enforce.h"
#include "paddle/framework/tensor_types.h"
#include "paddle/memory/memory.h"
#include "paddle/platform/place.h"
#include "unsupported/Eigen/CXX11/Tensor"

namespace paddle {
namespace framework {

class Tensor {
 public:
  Tensor() : numel_(0), offset_(0) {}

  Tensor& operator=(const Tensor& src) = delete;

  template <typename T>
<<<<<<< HEAD

  T* data() const {
    PADDLE_ENFORCE(
        holder_ != nullptr,
        "Tenosr has not been initialized. Call Tensor::mutable_data first.");
    return reinterpret_cast<T*>(reinterpret_cast<uintptr_t>(holder_->Ptr()) +
                                offset_);
=======
  const T* data() const {
    CheckDims<T>();
    return reinterpret_cast<const T*>(
        reinterpret_cast<uintptr_t>(holder_->ptr()) + offset_);
>>>>>>> c40707b6
  }

  template <typename T>
  T* mutable_data(DDim dims, paddle::platform::Place place) {
<<<<<<< HEAD
=======
    set_dims(dims);
    return mutable_data<T>(place);
  }

  template <typename T>
  T* mutable_data(paddle::platform::Place place) {
    PADDLE_ENFORCE(numel_ > 0,
                   "Tensor::numel_ must be larger than zero to call "
                   "Tensor::mutable_data. Call Tensor::set_dim first.");
>>>>>>> c40707b6
    if (holder_ == nullptr ||
        !(holder_->place() ==
          place) /* some versions of boost::variant don't have operator!= */
<<<<<<< HEAD
        || holder_->Size() < product(dims) * sizeof(T) + offset_) {
      holder_.reset(new PlaceholderImpl<T>(place, product(dims) * sizeof(T)));
      dims_ = dims;
      offset_ = 0;
    }
    return reinterpret_cast<T*>(reinterpret_cast<uintptr_t>(holder_->Ptr()) +
                                offset_);
  }

  template <typename T,  // must be POD types
            typename std::enable_if<std::is_pod<T>::value>::type* = nullptr>
  T* mutable_data(paddle::platform::Place place) {
    if (holder_ == nullptr ||
        !(holder_->Place() ==
          place) /* some versions of boost::variant don't have operator!= */
        || holder_->Size() < product(dims_) * sizeof(T) + offset_) {
      holder_.reset(new PlaceholderImpl<T>(place, product(dims_) * sizeof(T)));
=======
        || holder_->size() < numel_ * sizeof(T) + offset_) {
      holder_.reset(new PlaceholderImpl<T>(place, numel_ * sizeof(T)));
>>>>>>> c40707b6
      offset_ = 0;
    }
    return reinterpret_cast<T*>(reinterpret_cast<uintptr_t>(holder_->ptr()) +
                                offset_);
  }

<<<<<<< HEAD
  size_t NumElements() const { return product(dims_); }

  template <typename T, size_t NDIMS>
  typename TTypes<T, NDIMS>::Tensor shaped(DDim new_dims) {
    Eigen::array<Eigen::DenseIndex, NDIMS> dims =
        paddle::framework::ToEigenDSizes<NDIMS>(new_dims);
    return typename TTypes<T, NDIMS>::Tensor(data<T>(), dims);
  }

  template <typename T, size_t NDIMS>
  typename TTypes<T, NDIMS>::Tensor tensor() {
    return typename TTypes<T, NDIMS>::Tensor(
        data<T>(), paddle::framework::ToEigenDSizes<NDIMS>(dims_));
  }

  // flat to rank = 1
  template <typename T>
  typename TTypes<T>::Flat flat() {
    return shaped<T, 1>(make_ddim({static_cast<int>(NumElements())}));
  }

  // to TensorType Vec
  template <typename T>
  typename TTypes<T>::Vec vec() {
    return tensor<T, 1>();
  }

  // to TensorType Matrix
  template <typename T>
  typename TTypes<T>::Matrix matrix() {
    return tensor<T, 2>();
  }

  // const versions of all the methods above.
  template <typename T, size_t NDIMS>
  typename TTypes<T, NDIMS>::ConstantTensor tensor() const {
    return typename TTypes<T, NDIMS>::Tensor(
        data<T>(), paddle::framework::ToEigenDSizes<NDIMS>(dims_));
  }

  template <typename T>
  typename TTypes<T>::ConstFlat flat() const {
    return shaped<T, 1>(make_ddim({static_cast<int>(NumElements())}));
  }

  template <typename T>
  typename TTypes<T>::ConstVec vec() const {
    return tensor<T, 1>();
  }

  template <typename T>
  typename TTypes<T>::ConstMatrix matrix() const {
    return tensor<T, 2>();
  }

=======
  template <typename T>
>>>>>>> c40707b6
  void ShareDataFrom(const Tensor& src) {
    src.CheckDims<T>();
    holder_ = src.holder_;
    set_dims(src.dims());
    offset_ = src.offset_;
  }

  template <typename T>
  void CopyFrom(const Tensor& src, paddle::platform::Place dst_place) {
    PADDLE_ENFORCE(platform::is_cpu_place(src.holder_->place()) &&
                       platform::is_cpu_place(dst_place),
                   "Tensor::CopyFrom only support CPU now.");
    src.CheckDims<T>();
    size_t size = src.numel_ * sizeof(T);
    set_dims(src.dims());
    const void* src_ptr = static_cast<const void*>(src.data<T>());
    void* dst_ptr = static_cast<void*>(mutable_data<T>(dst_place));
    memcpy(dst_ptr, src_ptr, size);
  }

  template <typename T>
  Tensor Slice(const int& begin_idx, const int& end_idx) const {
    CheckDims<T>();
    PADDLE_ENFORCE(begin_idx >= 0 && end_idx <= dims_[0],
                   "Slice index is less than zero or out of bound.");
    PADDLE_ENFORCE(begin_idx < end_idx,
                   "Begin index must be less than end index.");
    PADDLE_ENFORCE(dims_[0] != 1, "Can not slice a tensor with dims_[0] = 1.");
    std::vector<int> d = vectorize(dims_);
    int base = 1;
    for (size_t i = 1; i < d.size(); ++i) {
      base *= d[i];
    }
    Tensor dst;
    dst.holder_ = holder_;
    DDim dst_dims = dims_;
    dst_dims[0] = end_idx - begin_idx;
    dst.set_dims(dst_dims);
    dst.offset_ = offset_ + begin_idx * base * sizeof(T);
    return dst;
  }

  void set_dims(const DDim& dims) {
    if (dims == dims_) {
      return;
    }
    dims_ = dims;
    numel_ = product(dims_);
  }

  DDim dims() const { return dims_; }

 private:
  // Placeholder hides type T, so it doesn't appear as a template
  // parameter of Variable.
  struct Placeholder {
    virtual ~Placeholder() {}
    virtual void* ptr() const = 0;
    virtual paddle::platform::Place place() const = 0;
    virtual size_t size() const = 0;
  };

  template <typename T>
  struct PlaceholderImpl : public Placeholder {
   private:
    class Deleter {
     public:
      Deleter(platform::Place place) : place_(place) {}
      void operator()(T* ptr) {
        paddle::memory::Free(place_, static_cast<void*>(ptr));
      }

     private:
      paddle::platform::Place place_;
    };

   public:
    PlaceholderImpl(paddle::platform::Place place, size_t size)
        : ptr_(static_cast<T*>(paddle::memory::Alloc(place, size)),
               Deleter(place)),
          place_(place),
          size_(size) {}

    virtual void* ptr() const { return static_cast<void*>(ptr_.get()); }
    virtual size_t size() const { return size_; }
    virtual paddle::platform::Place place() const { return place_; }

    std::unique_ptr<T, Deleter> ptr_;
    paddle::platform::Place place_;  // record the place of ptr_.
    size_t size_;                    // size of the memory block.
  };

  template <typename T>
  inline void CheckDims() const {
    PADDLE_ENFORCE(holder_ != nullptr,
                   "Tenosr holds no memory. Call Tensor::mutable_data first.");
    PADDLE_ENFORCE(holder_->size() >= numel_ * sizeof(T) + offset_,
                   "Tensor's dims_ is out of bound. Call Tensor::mutable_data "
                   "first to re-allocate memory.");
  }

  std::shared_ptr<Placeholder> holder_;  // holds the memory block if allocated.
  DDim dims_;
  size_t numel_;   // cache of `product(dims_)`
  size_t offset_;  // marks the begin of tensor data area.
};

}  // namespace framework
}  // namespace paddle<|MERGE_RESOLUTION|>--- conflicted
+++ resolved
@@ -34,26 +34,21 @@
   Tensor& operator=(const Tensor& src) = delete;
 
   template <typename T>
-<<<<<<< HEAD
-
-  T* data() const {
-    PADDLE_ENFORCE(
-        holder_ != nullptr,
-        "Tenosr has not been initialized. Call Tensor::mutable_data first.");
-    return reinterpret_cast<T*>(reinterpret_cast<uintptr_t>(holder_->Ptr()) +
-                                offset_);
-=======
   const T* data() const {
     CheckDims<T>();
     return reinterpret_cast<const T*>(
         reinterpret_cast<uintptr_t>(holder_->ptr()) + offset_);
->>>>>>> c40707b6
+  }
+
+  template <typename T>
+  T* raw_data() const {
+    CheckDims<T>();
+    return reinterpret_cast<T*>(reinterpret_cast<uintptr_t>(holder_->ptr()) +
+                                offset_);
   }
 
   template <typename T>
   T* mutable_data(DDim dims, paddle::platform::Place place) {
-<<<<<<< HEAD
-=======
     set_dims(dims);
     return mutable_data<T>(place);
   }
@@ -63,58 +58,49 @@
     PADDLE_ENFORCE(numel_ > 0,
                    "Tensor::numel_ must be larger than zero to call "
                    "Tensor::mutable_data. Call Tensor::set_dim first.");
->>>>>>> c40707b6
     if (holder_ == nullptr ||
         !(holder_->place() ==
           place) /* some versions of boost::variant don't have operator!= */
-<<<<<<< HEAD
-        || holder_->Size() < product(dims) * sizeof(T) + offset_) {
-      holder_.reset(new PlaceholderImpl<T>(place, product(dims) * sizeof(T)));
-      dims_ = dims;
-      offset_ = 0;
-    }
-    return reinterpret_cast<T*>(reinterpret_cast<uintptr_t>(holder_->Ptr()) +
-                                offset_);
-  }
-
-  template <typename T,  // must be POD types
-            typename std::enable_if<std::is_pod<T>::value>::type* = nullptr>
-  T* mutable_data(paddle::platform::Place place) {
-    if (holder_ == nullptr ||
-        !(holder_->Place() ==
-          place) /* some versions of boost::variant don't have operator!= */
-        || holder_->Size() < product(dims_) * sizeof(T) + offset_) {
-      holder_.reset(new PlaceholderImpl<T>(place, product(dims_) * sizeof(T)));
-=======
         || holder_->size() < numel_ * sizeof(T) + offset_) {
-      holder_.reset(new PlaceholderImpl<T>(place, numel_ * sizeof(T)));
->>>>>>> c40707b6
+#ifdef __CUDACC__
+      switch (place.which()) {
+        case 0:
+          holder_.reset(new PlaceholderImpl<T, platform::GPUPlace>(
+              boost::get<platform::GPUPlace>(place), numel_ * sizeof(T)));
+          break;
+
+        case 1:
+          holder_.reset(new PlaceholderImpl<T, platform::CPUPlace>(
+              boost::get<platform::CPUPlace>(place), numel_ * sizeof(T)));
+          break;
+      }
+#else
+      holder_.reset(new PlaceholderImpl<T, platform::CPUPlace>(
+          boost::get<platform::CPUPlace>(place), numel_ * sizeof(T)));
+#endif
       offset_ = 0;
     }
     return reinterpret_cast<T*>(reinterpret_cast<uintptr_t>(holder_->ptr()) +
                                 offset_);
   }
 
-<<<<<<< HEAD
-  size_t NumElements() const { return product(dims_); }
-
   template <typename T, size_t NDIMS>
   typename TTypes<T, NDIMS>::Tensor shaped(DDim new_dims) {
     Eigen::array<Eigen::DenseIndex, NDIMS> dims =
         paddle::framework::ToEigenDSizes<NDIMS>(new_dims);
-    return typename TTypes<T, NDIMS>::Tensor(data<T>(), dims);
+    return typename TTypes<T, NDIMS>::Tensor(raw_data<T>(), dims);
   }
 
   template <typename T, size_t NDIMS>
   typename TTypes<T, NDIMS>::Tensor tensor() {
     return typename TTypes<T, NDIMS>::Tensor(
-        data<T>(), paddle::framework::ToEigenDSizes<NDIMS>(dims_));
+        raw_data<T>(), paddle::framework::ToEigenDSizes<NDIMS>(dims_));
   }
 
   // flat to rank = 1
   template <typename T>
   typename TTypes<T>::Flat flat() {
-    return shaped<T, 1>(make_ddim({static_cast<int>(NumElements())}));
+    return shaped<T, 1>(make_ddim({static_cast<int>(numel_)}));
   }
 
   // to TensorType Vec
@@ -130,6 +116,13 @@
   }
 
   // const versions of all the methods above.
+  template <typename T, size_t NDIMS>
+  typename TTypes<T, NDIMS>::Tensor shaped(DDim new_dims) const {
+    Eigen::array<Eigen::DenseIndex, NDIMS> dims =
+        paddle::framework::ToEigenDSizes<NDIMS>(new_dims);
+    return typename TTypes<T, NDIMS>::Tensor(data<T>(), dims);
+  }
+
   template <typename T, size_t NDIMS>
   typename TTypes<T, NDIMS>::ConstantTensor tensor() const {
     return typename TTypes<T, NDIMS>::Tensor(
@@ -138,7 +131,7 @@
 
   template <typename T>
   typename TTypes<T>::ConstFlat flat() const {
-    return shaped<T, 1>(make_ddim({static_cast<int>(NumElements())}));
+    return shaped<T, 1>(make_ddim({static_cast<int>(numel_)}));
   }
 
   template <typename T>
@@ -151,9 +144,7 @@
     return tensor<T, 2>();
   }
 
-=======
-  template <typename T>
->>>>>>> c40707b6
+  template <typename T>
   void ShareDataFrom(const Tensor& src) {
     src.CheckDims<T>();
     holder_ = src.holder_;
@@ -216,24 +207,25 @@
     virtual size_t size() const = 0;
   };
 
-  template <typename T>
+  template <typename T, typename PlaceType>
   struct PlaceholderImpl : public Placeholder {
    private:
+    template <typename PType>
     class Deleter {
      public:
-      Deleter(platform::Place place) : place_(place) {}
+      Deleter(PType place) : place_(place) {}
       void operator()(T* ptr) {
         paddle::memory::Free(place_, static_cast<void*>(ptr));
       }
 
      private:
-      paddle::platform::Place place_;
+      PType place_;
     };
 
    public:
-    PlaceholderImpl(paddle::platform::Place place, size_t size)
+    PlaceholderImpl(PlaceType place, size_t size)
         : ptr_(static_cast<T*>(paddle::memory::Alloc(place, size)),
-               Deleter(place)),
+               Deleter<PlaceType>(place)),
           place_(place),
           size_(size) {}
 
@@ -241,7 +233,7 @@
     virtual size_t size() const { return size_; }
     virtual paddle::platform::Place place() const { return place_; }
 
-    std::unique_ptr<T, Deleter> ptr_;
+    std::unique_ptr<T, Deleter<PlaceType>> ptr_;
     paddle::platform::Place place_;  // record the place of ptr_.
     size_t size_;                    // size of the memory block.
   };
