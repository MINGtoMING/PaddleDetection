/* Copyright (c) 2018 PaddlePaddle Authors. All Rights Reserve.

Licensed under the Apache License, Version 2.0 (the "License");
you may not use this file except in compliance with the License.
You may obtain a copy of the License at

    http://www.apache.org/licenses/LICENSE-2.0

Unless required by applicable law or agreed to in writing, software
distributed under the License is distributed on an "AS IS" BASIS,
WITHOUT WARRANTIES OR CONDITIONS OF ANY KIND, either express or implied.
See the License for the specific language governing permissions and
limitations under the License. */

#include "paddle/framework/lod_tensor.h"

#include <glog/logging.h>
#include <gtest/gtest.h>
#include <algorithm>
#include <memory>
#include <vector>

namespace paddle {
namespace framework {

TEST(LodExpand, test) {
  LoD lod{{0, 2}};
  LoDTensor tensor;
  tensor.set_lod(lod);
  tensor.Resize({2, 1});
  tensor.mutable_data<float>(platform::CPUPlace());
  tensor.data<float>()[0] = 0;
  tensor.data<float>()[1] = 1;

  LoD target;
  target.emplace_back(std::vector<size_t>{0, 3, 5});
  auto new_tensor = LodExpand<float>(tensor, target, 0UL, platform::CPUPlace());
  std::vector<int> result{{0, 0, 0, 1, 1}};
  for (size_t i = 0; i < 5; i++) {
    ASSERT_EQ(new_tensor.data<float>()[i], result[i]);
  }
}

TEST(LoD, GetFineGrainedLoDLength) {
  LoD lod;
  lod.push_back(std::vector<size_t>({0, 2, 4, 5}));
  lod.push_back(std::vector<size_t>({0, 1, 6, 8, 10, 11}));
  lod.push_back(
      std::vector<size_t>({0, 2, 5, 7, 10, 12, 15, 17, 20, 24, 26, 29}));

  auto lod_and_offset =
      paddle::framework::GetSubLoDAndAbsoluteOffset(lod, 1, 2, 0);
  LoD lod_length = lod_and_offset.first;
  size_t start_offset = lod_and_offset.second.first;
  size_t end_offset = lod_and_offset.second.second;

  LoD expected;
  expected.push_back(std::vector<size_t>{2});
  expected.push_back(std::vector<size_t>{2, 2});
  expected.push_back(std::vector<size_t>{2, 3, 4, 2});
  EXPECT_EQ(lod_length, expected);
  EXPECT_EQ(start_offset, 15UL);
  EXPECT_EQ(end_offset, 26UL);
}

TEST(LoD, AppendLoD) {
  LoD lod_lens;
  lod_lens.push_back(std::vector<size_t>({2}));
  lod_lens.push_back(std::vector<size_t>({2, 2}));
  lod_lens.push_back(std::vector<size_t>({2, 3, 4, 2}));

  LoD origin;
  origin.push_back(std::vector<size_t>({0, 2}));
  origin.push_back(std::vector<size_t>({0, 1, 6}));
  origin.push_back(std::vector<size_t>({0, 2, 5, 7, 10, 12, 15}));

  paddle::framework::AppendLoD(&origin, lod_lens);

  LoD expected;
  expected.push_back(std::vector<size_t>({0, 2, 4}));
  expected.push_back(std::vector<size_t>({0, 1, 6, 8, 10}));
  expected.push_back(
      std::vector<size_t>({0, 2, 5, 7, 10, 12, 15, 17, 20, 24, 26}));
  EXPECT_EQ(origin, expected);
}

TEST(LoD, ToAbsOffset) {
  LoD relative_lod;
  relative_lod.push_back(std::vector<size_t>({0, 2}));
  relative_lod.push_back(std::vector<size_t>({0, 1, 3}));
  relative_lod.push_back(std::vector<size_t>({0, 2, 4, 5}));

  LoD abs_lod = paddle::framework::ToAbsOffset(relative_lod);

  LoD expected;
  expected.push_back(std::vector<size_t>({0, 5}));
  expected.push_back(std::vector<size_t>({0, 2, 5}));
  expected.push_back(std::vector<size_t>({0, 2, 4, 5}));

  EXPECT_EQ(abs_lod, expected);
}

<<<<<<< HEAD
TEST(LoD, SplitLoDTensor) {
  LoD lod;
  lod.push_back(std::vector<size_t>({0, 2, 4, 5, 6}));
  lod.push_back(std::vector<size_t>({0, 1, 6, 8, 13, 15, 20}));

  platform::CPUPlace place;
  LoDTensor lod_tensor;
  lod_tensor.Resize({20, 1});
  float* dst_ptr = lod_tensor.mutable_data<float>(place);
  for (int i = 0; i < lod_tensor.numel(); ++i) {
    dst_ptr[i] = i;
  }
  lod_tensor.set_lod(lod);

  std::vector<platform::Place> places{platform::CPUPlace(),
                                      platform::CPUPlace()};
  LoD lod0;
  lod0.push_back(std::vector<size_t>({0, 2, 4}));
  lod0.push_back(std::vector<size_t>({0, 1, 6, 8, 13}));
  LoD lod1;
  lod1.push_back(std::vector<size_t>({0, 1, 2}));
  lod1.push_back(std::vector<size_t>({0, 2, 7}));

  auto lods = lod_tensor.SplitLoDTensor(places);
  EXPECT_EQ(lods[0].lod(), lod0);
  EXPECT_EQ(lods[1].lod(), lod1);
}

TEST(LoD, MergeLoDTensor) {
  LoD lod;
  lod.push_back(std::vector<size_t>({0, 2, 4, 5, 6}));
  lod.push_back(std::vector<size_t>({0, 1, 6, 8, 13, 15, 20}));

  platform::CPUPlace place;

  LoDTensor lod_tensor0;
  LoD lod0;
  lod0.push_back(std::vector<size_t>({0, 2, 4}));
  lod0.push_back(std::vector<size_t>({0, 1, 6, 8, 13}));
  lod_tensor0.set_lod(lod0);

  lod_tensor0.Resize({13, 1});
  float* dst_ptr = lod_tensor0.mutable_data<float>(place);
  for (int i = 0; i < lod_tensor0.numel(); ++i) {
    dst_ptr[i] = i;
  }

  LoDTensor lod_tensor1;
  LoD lod1;
  lod1.push_back(std::vector<size_t>({0, 1, 2}));
  lod1.push_back(std::vector<size_t>({0, 2, 7}));
  lod_tensor1.set_lod(lod1);
  lod_tensor1.Resize({7, 1});
  dst_ptr = lod_tensor1.mutable_data<float>(place);
  for (int i = 0; i < lod_tensor1.numel(); ++i) {
    dst_ptr[i] = i;
  }

  std::vector<const LoDTensor*> lods{&lod_tensor0, &lod_tensor1};

  LoDTensor lod_tensor;
  lod_tensor.MergeLoDTensor(lods, place);
  EXPECT_EQ(lod_tensor.lod(), lod);
}

=======
TEST(LoD, CheckLoD) {
  LoD relative_lod;
  relative_lod.push_back(std::vector<size_t>({0, 2}));
  relative_lod.push_back(std::vector<size_t>({0, 1, 3}));
  relative_lod.push_back(std::vector<size_t>({0, 2, 4, 5}));

  // check compatible
  ASSERT_TRUE(CheckLoD(relative_lod));
  relative_lod[1].back()++;
  ASSERT_FALSE(CheckLoD(relative_lod));
  relative_lod[1].back()--;  // recover it

  // check empty
  LoD empty_lod;
  ASSERT_TRUE(CheckLoD(empty_lod));

  // check less than 2 offsets in a level
  LoD some_lod0;
  some_lod0.push_back(std::vector<size_t>({0}));
  ASSERT_FALSE(CheckLoD(some_lod0));

  // check with underlying tensor storage.
  ASSERT_TRUE(CheckLoD(relative_lod, 5));
  ASSERT_FALSE(CheckLoD(relative_lod, 9));
}

TEST(LoD, CheckAbsLoD) {
  LoD relative_lod;
  relative_lod.push_back(std::vector<size_t>({0, 2}));
  relative_lod.push_back(std::vector<size_t>({0, 1, 3}));
  relative_lod.push_back(std::vector<size_t>({0, 2, 4, 5}));

  auto abs_lod = ToAbsOffset(relative_lod);

  ASSERT_TRUE(CheckAbsLoD(abs_lod));

  // check less than 2 offsets in a level.

  // check the last item should be compatible with tensor height.
  abs_lod.back().back()++;
  ASSERT_FALSE(CheckAbsLoD(abs_lod));
  abs_lod.back().back()--;  // restore

  // check less than 2 offsets in a lod.
  LoD abs_lod0;
  abs_lod0.push_back(std::vector<size_t>({0}));
  ASSERT_FALSE(CheckAbsLoD(abs_lod0));
}
>>>>>>> f6dfccb6
}  // namespace framework
}  // namespace paddle<|MERGE_RESOLUTION|>--- conflicted
+++ resolved
@@ -100,7 +100,6 @@
   EXPECT_EQ(abs_lod, expected);
 }
 
-<<<<<<< HEAD
 TEST(LoD, SplitLoDTensor) {
   LoD lod;
   lod.push_back(std::vector<size_t>({0, 2, 4, 5, 6}));
@@ -166,7 +165,6 @@
   EXPECT_EQ(lod_tensor.lod(), lod);
 }
 
-=======
 TEST(LoD, CheckLoD) {
   LoD relative_lod;
   relative_lod.push_back(std::vector<size_t>({0, 2}));
@@ -215,6 +213,5 @@
   abs_lod0.push_back(std::vector<size_t>({0}));
   ASSERT_FALSE(CheckAbsLoD(abs_lod0));
 }
->>>>>>> f6dfccb6
 }  // namespace framework
 }  // namespace paddle