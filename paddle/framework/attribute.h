--- conflicted
+++ resolved
@@ -27,16 +27,10 @@
 namespace paddle {
 namespace framework {
 
-<<<<<<< HEAD
 typedef boost::variant<boost::blank, bool, int, float, std::string,
                        std::vector<bool>, std::vector<int>, std::vector<float>,
                        std::vector<std::string>,
-                       std::vector<std::pair<int, int>>>
-=======
-typedef boost::variant<boost::blank, int, float, std::string, std::vector<int>,
-                       std::vector<float>, std::vector<std::string>,
                        std::vector<std::pair<int, int>>, BlockDesc*>
->>>>>>> 7d33447d
     Attribute;
 
 typedef std::unordered_map<std::string, Attribute> AttributeMap;
