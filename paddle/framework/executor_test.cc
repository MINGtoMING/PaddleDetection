--- conflicted
+++ resolved
@@ -46,16 +46,16 @@
   // insert output
   for (auto kv : outputs) {
     for (auto v : kv.second) {
-<<<<<<< HEAD
-      auto var = block->Var(v);
-      var->SetType(VarDesc::LOD_TENSOR);
-      var->SetDataType(paddle::framework::DataType::FP32);
-=======
+      // <<<<<<< HEAD
+      //       auto var = block->Var(v);
+      //       var->SetType(VarDesc::LOD_TENSOR);
+      //       var->SetDataType(paddle::framework::DataType::FP32);
+      // =======
       if (!block->HasVar(v)) {
-        auto var = block->NewVar(v);
+        auto var = block->Var(v);
         var->SetDataType(paddle::framework::DataType::FP32);
       }
->>>>>>> d7383c6d
+      // >>>>>>> origin/develop
     }
   }
 
