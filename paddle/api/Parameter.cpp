/* Copyright (c) 2016 PaddlePaddle Authors. All Rights Reserve.

Licensed under the Apache License, Version 2.0 (the "License");
you may not use this file except in compliance with the License.
You may obtain a copy of the License at

    http://www.apache.org/licenses/LICENSE-2.0

Unless required by applicable law or agreed to in writing, software
distributed under the License is distributed on an "AS IS" BASIS,
WITHOUT WARRANTIES OR CONDITIONS OF ANY KIND, either express or implied.
See the License for the specific language governing permissions and
limitations under the License. */

#include "paddle/parameter/Parameter.h"
#include "PaddleAPI.h"
#include "PaddleAPIPrivate.h"

Parameter::Parameter() : m(new ParameterPrivate()) {}

Parameter::~Parameter() { delete m; }

Parameter* Parameter::createFromRawPtr(void* ptr) {
  auto p = new Parameter();
  p->m->rawPtr = *static_cast<paddle::Parameter**>(ptr);
  return p;
}

Parameter* Parameter::createFromSharedPtr(void* ptr) {
  auto& p = *(paddle::ParameterPtr*)(ptr);
  if (p == nullptr) {
    return nullptr;
  } else {
    auto retParam = new Parameter();
    retParam->m->sharedPtr = p;
    return retParam;
  }
}

std::string Parameter::getName() const { return m->getPtr()->getName(); }

Vector* Parameter::getBuf(ParameterType type) {
  auto buf = m->getPtr()->getBuf(type);
  return Vector::createByPaddleVectorPtr(&buf);
}

ParameterConfig* Parameter::getConfig() {
  if (m->sharedPtr) {
    return ParameterConfig::createParameterConfigFromParameterSharedPtr(
        &m->sharedPtr);
  } else {
    return ParameterConfig::createParameterConfigFromParameterPtr(m->rawPtr);
  }
}

size_t Parameter::getID() const { return m->getPtr()->getID(); }

void Parameter::setValueUpdated() { m->getPtr()->setValueUpdated(); }

<<<<<<< HEAD
bool Parameter::save(const std::string& filename) const {
  return m->getPtr()->save(filename);
}

bool Parameter::load(const std::string& filename) const {
  return m->getPtr()->load(filename);
}
=======
size_t Parameter::getSize() const { return m->getPtr()->getSize(); }
>>>>>>> 748229aa
<|MERGE_RESOLUTION|>--- conflicted
+++ resolved
@@ -57,7 +57,6 @@
 
 void Parameter::setValueUpdated() { m->getPtr()->setValueUpdated(); }
 
-<<<<<<< HEAD
 bool Parameter::save(const std::string& filename) const {
   return m->getPtr()->save(filename);
 }
@@ -65,6 +64,5 @@
 bool Parameter::load(const std::string& filename) const {
   return m->getPtr()->load(filename);
 }
-=======
-size_t Parameter::getSize() const { return m->getPtr()->getSize(); }
->>>>>>> 748229aa
+
+size_t Parameter::getSize() const { return m->getPtr()->getSize(); }